# CHANGELOG

Please enumerate **all user-facing** changes using format `<githib issue/pr number>: <short description>`, with changes ordered in reverse chronological order.

## 1.0.0

## 0.3.0
<<<<<<< HEAD
* [#623](https://github.com/kroxylicious/kroxylicious/pull/623): [Breaking] Refactor how Filters are Created
=======

* [#633](https://github.com/kroxylicious/kroxylicious/pull/633): Address missing exception handling in FetchResponseTransformationFilter (and add unit tests)
>>>>>>> 863247ad
* [#537](https://github.com/kroxylicious/kroxylicious/issues/537): Computation stages chained to the CompletionStage return by #sendRequest using the default executor async methods now run on the Netty Event Loop.
* [#612](https://github.com/kroxylicious/kroxylicious/pull/612): [Breaking] Allow filter authors to declare when their filter requires configuration. Note this includes a backwards incompatible change to the contract of the `Contributor`. `getInstance` will now throw exceptions rather than returning `null` to mean there was a problem or this contributor does not know about the requested type.
* [#608](https://github.com/kroxylicious/kroxylicious/pull/608): Improve the contributor API to allow it to express more properties about the configuration. This release deprecates `Contributor.getConfigType` in favour of `Contributor.getConfigDefinition`. It also removes the proliferation of ContributorManager classes by providing a single type which can handle all Contributors.
* [#538](https://github.com/kroxylicious/kroxylicious/pull/538): Refactor FilterHandler and fix several bugs that would leave messages unflushed to client/broker.
* [#531](https://github.com/kroxylicious/kroxylicious/pull/531): Simple Test Client now supports multi-RPC conversations with the server.
* [#510](https://github.com/kroxylicious/kroxylicious/pull/510): Add multi-tenant kubernetes example
* [#519](https://github.com/kroxylicious/kroxylicious/pull/519): Fix Kafka Client leaks in the SampleFilterIntegrationTest.
* [#494](https://github.com/kroxylicious/kroxylicious/issues/494): [Breaking] Make the Filter API fully asynchronous (filter methods must return a CompletionStage)
* [#498](https://github.com/kroxylicious/kroxylicious/issues/498): Include the cluster name from the configuration node in the config model.
* [#488](https://github.com/kroxylicious/kroxylicious/pull/488): Kroxylicious Bill Of Materials 
* [#480](https://github.com/kroxylicious/kroxylicious/issues/480): Multi-tenant - add suport for the versions of OffsetFetch, FindCoordinator, and DeleteTopics used by Sarama client v1.38.1
* [#472](https://github.com/kroxylicious/kroxylicious/issues/472): Respect logFrame/logNetwork options in virtualcluster config
* [#470](https://github.com/kroxylicious/kroxylicious/issues/470): Ensure that the EagerMetadataLearner passes on a client's metadata request with fidelity (fix for kcat -C -E)
* [#416](https://github.com/kroxylicious/kroxylicious/issues/416): Eagerly expose broker endpoints on startup to allow existing client to reconnect (without connecting to bootstrap).
* [#463](https://github.com/kroxylicious/kroxylicious/issues/463): deregister micrometer hooks, meters and the registry on shutdown
* [#443](https://github.com/kroxylicious/kroxylicious/pull/443): Obtain upstream ApiVersions when proxy is not SASL offloading
* [#412](https://github.com/kroxylicious/kroxylicious/issues/412): Remove $(portNumber) pattern from brokerAddressPattern for SniRouting and PortPerBroker schemes
* [#414](https://github.com/kroxylicious/kroxylicious/pull/414): Add kubernetes sample illustrating SNI based routing, downstream/upstream TLS and the use of certificates from cert-manager.
* [#392](https://github.com/kroxylicious/kroxylicious/pull/392): Introduce CompositeFilters
* [#401](https://github.com/kroxylicious/kroxylicious/pull/401): Fix netty buffer leak when doing a short-circuit response
* [#409](https://github.com/kroxylicious/kroxylicious/pull/409): Bump netty.version from 4.1.93.Final to 4.1.94.Final #409 
* [#374](https://github.com/kroxylicious/kroxylicious/issues/374) Upstream TLS support
* [#375](https://github.com/kroxylicious/kroxylicious/issues/375) Support key material in PEM format (X.509 certificates and PKCS-8 private keys) 
* [#398](https://github.com/kroxylicious/kroxylicious/pull/398): Validate admin port does not collide with cluster ports
* [#384](https://github.com/kroxylicious/kroxylicious/pull/384): Bump guava from 32.0.0-jre to 32.0.1-jre
* [#372](https://github.com/kroxylicious/kroxylicious/issues/372): Eliminate the test config model from the code-base
* [#364](https://github.com/kroxylicious/kroxylicious/pull/364): Add Dockerfile for kroxylicious

### Changes, deprecations and removals

The Filter API is refactored to be fully asynchronous.  Filter API methods such as `#onXxxxRequest` and `onXxxxResponse`
now are required to return a `CompletionStage<FilterResult>`. The `FilterResult` encapsulates the message to be
forwarded and carries orders (such as close the connection). The context provides factory methods for creating
`FilterResult` objects.

The default metrics port has changed from 9193 to 9190 to prevent port collisions

Filter Authors can now implement CompositeFilter if they want a single configuration block to contribute multiple Filters
to the Filter chain. This enables them to write smaller, more focused Filter implementations but deliver them as a whole
behaviour with a single block of configuration in the Kroxylicious configuration yaml. This interface is mutually exclusive
with RequestFilter, ResponseFilter or any specific message Filter interfaces.

In the kroxylicious config, the brokerAddressPattern parameter for the PortPerBroker scheme no longer accepts or requires
:$(portNumber) suffix.  In addition, for the SniRouting scheme the config now enforces that there is no port specifier
present on the brokerAddressPattern parameter. Previously, it was accepted but would lead to a failure later.

Kroxylicious configuration no longer requires a non empty `filters` list, users can leave it unset or configure in an empty
list of filters and Kroxylicious will proxy to the cluster successfully.

The Contributor API for creating filters has been significantly changed. 

- `FilterContributor` is renamed `FilterFactory`. 
- Filter Authors will now implement one FilterFactory implementation for each Filter implementation. So the cardinality is now one-to-one.
- We now identify which filter we want to load using it's class name or simple class name,
for example `io.kroxylicious.filter.SpecialFilter` or `SpecialFilter`.
- `FilterConstructContext` is renamed `FilterCreateContext`
- FilterExecutors is removed from FilterCreateContext and the `eventloop()` method is pulled up to FilterCreateContext.
- BaseConfig is removed and any Jackson deserializable type can be used as config.
- configuration is no longer part of the FilterCreateContext, it is supplied as a parameter to the `FilterFactory#createFilter(..)` method.

The names used to identify port-per-broker and sni-routing schemes in the Kroxylicious configuration have changed:
- `PortPerBroker` -> `PortPerBrokerClusterNetworkAddressConfigProvider`
- `SniRouting` -> `SniRoutingClusterNetworkAddressConfigProvider`

The names used to identify micrometer configuration hooks in configuration have changed:
- `CommonTagsContributor` -> `CommonTagsHook`
- `StandardBindersContributor` -> `StandardBindersHook`<|MERGE_RESOLUTION|>--- conflicted
+++ resolved
@@ -5,12 +5,8 @@
 ## 1.0.0
 
 ## 0.3.0
-<<<<<<< HEAD
 * [#623](https://github.com/kroxylicious/kroxylicious/pull/623): [Breaking] Refactor how Filters are Created
-=======
-
 * [#633](https://github.com/kroxylicious/kroxylicious/pull/633): Address missing exception handling in FetchResponseTransformationFilter (and add unit tests)
->>>>>>> 863247ad
 * [#537](https://github.com/kroxylicious/kroxylicious/issues/537): Computation stages chained to the CompletionStage return by #sendRequest using the default executor async methods now run on the Netty Event Loop.
 * [#612](https://github.com/kroxylicious/kroxylicious/pull/612): [Breaking] Allow filter authors to declare when their filter requires configuration. Note this includes a backwards incompatible change to the contract of the `Contributor`. `getInstance` will now throw exceptions rather than returning `null` to mean there was a problem or this contributor does not know about the requested type.
 * [#608](https://github.com/kroxylicious/kroxylicious/pull/608): Improve the contributor API to allow it to express more properties about the configuration. This release deprecates `Contributor.getConfigType` in favour of `Contributor.getConfigDefinition`. It also removes the proliferation of ContributorManager classes by providing a single type which can handle all Contributors.
